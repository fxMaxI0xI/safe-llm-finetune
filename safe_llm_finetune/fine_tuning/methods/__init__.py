<<<<<<< HEAD
from .full_ft import FullFineTuning
from .dpo import DPOFineTuning

__all__ = ['FullFineTuning', 'DPOFineTuning']
=======
>>>>>>> b8e85a96
<|MERGE_RESOLUTION|>--- conflicted
+++ resolved
@@ -1,7 +1,4 @@
-<<<<<<< HEAD
-from .full_ft import FullFineTuning
+from .full_fine_tuning import FullFineTuning
 from .dpo import DPOFineTuning
 
-__all__ = ['FullFineTuning', 'DPOFineTuning']
-=======
->>>>>>> b8e85a96
+__all__ = ['FullFineTuning', 'DPOFineTuning']