--- conflicted
+++ resolved
@@ -20,13 +20,8 @@
         model = AutoModelForCausalLM.from_pretrained(
             self.model_name,
             device_map="auto",
-<<<<<<< HEAD
-            trust_remote_code=True,
-            attn_implementation='eager'
-=======
             attn_implementation='eager',
             trust_remote_code=True
->>>>>>> 09f254b8
         )
         return model
     
@@ -57,13 +52,7 @@
             self.model_name,
             quantization_config=quantization_config,
             device_map="auto",
-<<<<<<< HEAD
-            trust_remote_code=True,
-            attn_implementation='eager'
-=======
-            attn_implementation='eager',
             trust_remote_code=True
->>>>>>> 09f254b8
         )
         return model
     
