--- conflicted
+++ resolved
@@ -58,12 +58,7 @@
             save_strategy="epoch",
             save_total_limit=1,
             logging_strategy="steps",
-<<<<<<< HEAD
             logging_steps=5, # für wandb graphen 
-=======
-            logging_steps=50,  # für wandb graphen
-            logging_dir=logging_dir,
->>>>>>> 2deb1ab5
             **sft_kwargs,
         )
 
