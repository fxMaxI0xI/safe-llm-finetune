"""
Evaluation script for fine-tuned models with checkpoint support.
"""
from datetime import datetime
import logging
from pathlib import Path
import re
import tempfile
from typing import Any, Dict, List, Optional, Tuple

<<<<<<< HEAD
import torch

=======
>>>>>>> 587a4607
import pandas as pd
import torch
from transformers import PreTrainedModel

from safe_llm_finetune.evaluation.base import Evaluator
from safe_llm_finetune.fine_tuning.base import FineTuningMethod

logger = logging.getLogger(__name__)


def discover_checkpoints(checkpoint_dir: str) -> List[Tuple[str, int]]:
    """
    Discover all checkpoint directories in the given path.
    
    Args:
        checkpoint_dir: Path to the directory containing checkpoints
        
    Returns:
        List of tuples (checkpoint_path, step_number) sorted by step number
    """
    checkpoint_path = Path(checkpoint_dir)
    
    if not checkpoint_path.exists():
        logger.warning(f"Checkpoint directory does not exist: {checkpoint_dir}")
        return []
    
    checkpoints = []
    
    # Look for directories matching the pattern checkpoint-XXXX
    for item in checkpoint_path.iterdir():
        if item.is_dir():
            match = re.match(r'checkpoint-(\d+)', item.name)
            if match:
                step_number = int(match.group(1))
                checkpoints.append((str(item), step_number))
    
    # Sort by step number
    checkpoints.sort(key=lambda x: x[1])
    
    logger.info(f"Found {len(checkpoints)} checkpoints in {checkpoint_dir}")
    return checkpoints



def evaluate_model_and_checkpoint(
    evals: List[Evaluator],
    fine_tuner: FineTuningMethod,
    model: PreTrainedModel,
    base_path: str,
    model_name: str,
    checkpoint_info: Optional[Tuple[str, int]] = None,
    limit: int | None = None,
) -> Dict[str, Any]:
    """
    Evaluate a model (either final or checkpoint) on all evaluations.
    
    Args:
        evals: List of evaluators
        model_adapter: Model adapter for loading
        model: The model to evaluate (can be None for checkpoints)
        model_name: Name or path of the model
        checkpoint_info: Optional tuple of (checkpoint_path, step_number)
        
    Returns:
        Dictionary of results
    """
    results = {
        "model": model_name,
        "checkpoint": checkpoint_info[1] if checkpoint_info else "final",
        "timestamp": datetime.now().isoformat()
    }
    
    # For checkpoints, we need to load the model
    if checkpoint_info:
        checkpoint_path, step_number = checkpoint_info
        try:
            # Load model from checkpoint using model adapter
            model = fine_tuner.load_model_from_checkpoint(f"{checkpoint_path}")
            logger.info(f"Loaded model from checkpoint: {checkpoint_path}")
        except Exception as e:
            logger.error(f"Failed to load model from checkpoint {checkpoint_path}: {str(e)}")
            results["error"] = str(e)
            return results
    
    # save model temporarily
    with tempfile.TemporaryDirectory() as temp_dir:
        model_path = f"{temp_dir}/model"
        tokenizer_path = f"{temp_dir}/tokenizer"
        logger.info(f"Saving model temporarily in {temp_dir}")
        
        model.save_pretrained(model_path)
        fine_tuner.model_adapter.load_tokenizer().save_pretrained(tokenizer_path)
        
    
        # Run all evaluations
        
        for evaluator in evals:
            try:
                logger.info(f"Running {evaluator.get_name()} on {model_name}")
        
                eval_log = evaluator.run_eval(
                    model_path=model_path,
                    tokenizer_path=tokenizer_path,
                    base_path=base_path,
                    limit=limit,
                )
                
                if isinstance(eval_log, tuple):
                    logger.info(f"Received tuple from {evaluator.get_name()} on {model_name}")
                    success, logs = eval_log
                else:
                    logger.info(f"Received single EvalLog from {evaluator.get_name()} on {model_name}")
                    success = eval_log[0].status == "success"
                    logs = eval_log
                
                if success:
                    for log in logs:
                    # Extract metrics
                        for metric_key, metric_object in log.results.scores[0].metrics.items():
                            
                            metric_name = f"{evaluator.get_name()}_{metric_key}_{metric_object.name}"
                            
                            results[metric_name] = metric_object.value
                        
                        logger.info(f"Successfully evaluated {evaluator.get_name()}")
                    
                else:
                    logger.error("Evaluation failed with no success")
                    
            except Exception as e:
                logger.error(f"Error running evaluation {evaluator.get_name()}: {str(e)}")

            # Free GPU memory after each evaluator
            torch.cuda.empty_cache()
    
    return results


def evaluate(
    evals: List[Evaluator],
    fine_tuner: FineTuningMethod,
    model: PreTrainedModel,
    base_path: str,
    model_name: str,
    limit: int | None = None,
) -> pd.DataFrame:
    """
    Evaluate a fine-tuned model and all its checkpoints on a list of evaluations.
    
    Args:
        evals: List of evaluators to use
        model_adapter: Model adapter for the fine-tuned model
        model: Final fine-tuned model to evaluate
        checkpoint_dir: Path to checkpoint directory
        output_dir: Directory to save results
        model_name: name of the base model that got fine-tuned
        limit: optional maximum number of examples per evaluation
        
    Returns:
        DataFrame of results (also saved as CSV)
    """
    # Create output directory if it doesn't exist
    Path(base_path + "/results").mkdir(parents=True, exist_ok=True)
    
    # Generate unique filename
    timestamp = datetime.now().strftime("%Y%m%d_%H%M%S")
    output_file = Path(base_path + "/results") / f"{timestamp}_eval_results.csv"
    
    results_list = []
    
    # 1) Evaluate the final model
    logger.info("Evaluating final model...")
    final_results = evaluate_model_and_checkpoint(
        evals=evals,
        fine_tuner=fine_tuner,
        model=model,
        model_name=model_name,
        base_path=base_path,
        checkpoint_info=None,
        limit=limit,
    )
    results_list.append(final_results)
    
    # Save intermediate results
    pd.DataFrame([final_results]).to_csv(output_file, index=False)
    logger.info(f"Saved final model results to {output_file}")
    
    #2) Discover and evaluate checkpoints
    checkpoints = discover_checkpoints(f"{base_path}/checkpoints")
    
    for i, checkpoint_info in enumerate(checkpoints):
        logger.info(f"Evaluating checkpoint {i+1}/{len(checkpoints)}: {checkpoint_info[0]}")
        
        checkpoint_results = evaluate_model_and_checkpoint(
            evals=evals,
            fine_tuner=fine_tuner,
            model=None,  # Will be loaded from checkpoint
            model_name=model_name,
            base_path=base_path,
            checkpoint_info=checkpoint_info,
            limit=limit,
        )
        results_list.append(checkpoint_results)
        
        # Save intermediate results (append mode)
        pd.DataFrame([checkpoint_results]).to_csv(
            output_file,
            mode='a',
            header=False,
            index=False
        )
        logger.info(f"Appended checkpoint {checkpoint_info[1]} results")
    
    # Create final DataFrame
    results_df = pd.DataFrame(results_list)
    
    # Sort by checkpoint (with 'final' last)
    results_df['checkpoint_numeric'] = results_df['checkpoint'].apply(
        lambda x: float('inf') if x == 'final' else int(x)
    )
    results_df = results_df.sort_values('checkpoint_numeric').drop('checkpoint_numeric', axis=1)
    
    # Save final sorted results
    results_df.to_csv(output_file.with_suffix('.final.csv'), index=False)
    
    logger.info(f"Evaluation complete. Results saved to {output_file.with_suffix('.final.csv')}")
    
    return results_df



<|MERGE_RESOLUTION|>--- conflicted
+++ resolved
@@ -7,12 +7,6 @@
 import re
 import tempfile
 from typing import Any, Dict, List, Optional, Tuple
-
-<<<<<<< HEAD
-import torch
-
-=======
->>>>>>> 587a4607
 import pandas as pd
 import torch
 from transformers import PreTrainedModel
