--- conflicted
+++ resolved
@@ -1,8 +1,4 @@
-<<<<<<< HEAD
-=======
 from huggingface_hub import login
-import argparse
->>>>>>> c2387412
 import logging
 from pathlib import Path
 import sys
@@ -25,17 +21,7 @@
 from safe_llm_finetune.utils.helpers import get_base_path
 from safe_llm_finetune.utils.logging import setup_logging
 
-
-def parse_sample_size(value: str):
-    if value.lower() == "none":
-        return None
-    try:
-        if "." in value:
-            return float(value)
-        return int(value)
-    except ValueError as e:
-        raise argparse.ArgumentTypeError(str(e))
-
+import os
 
 def main():
     parser = argparse.ArgumentParser()
